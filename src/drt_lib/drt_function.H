/*----------------------------------------------------------------------*/
/*! \file

\brief Managing and evaluating of space- and/or time-dependent functions

\level 0

\maintainer Martin Kronbichler

*/
/*----------------------------------------------------------------------*/

#ifndef DRT_FUNCTION_H
#define DRT_FUNCTION_H


#include <iostream>
#include <vector>
#include <complex>
#include <Teuchos_RCP.hpp>

#include "../linalg/linalg_fixedsizematrix.H"
#include "drt_dserror.H"
#include "drt_parser.H"
#include "drt_functionvariables.H"
#include "../drt_fem_general/drt_utils_polynomial.H"

namespace MAT
{
  class Material;
}

namespace Sacado
{
  namespace Fad
  {
    template <typename>
    class DFad;
  }
}  // namespace Sacado

namespace DRT
{
  class Condition;
  class Problem;


  namespace INPUT
  {
    class Lines;
    class DatFileReader;

  }  // namespace INPUT

  namespace UTILS
  {
    /*!

    \brief abstract interface for space- and time-dependent functions.

    Functions can be defined either scalar-valued or vector-valued.

    There exist function definitions using explicitly defined spatial functions
    for test problems (beltrami, kim-moin etc).

    Spatial function based on parsed expressions are provided as well.

    */

    class Function
    {
     public:
      virtual ~Function(){};

      /// Evaluate time and space dependent FUNCT
      virtual double Evaluate(const int index,  ///< component of function
          const double* x,                      ///< coordinates
          double t                              ///< time
          ) = 0;


      /// Evaluate time dependent FUNCT
      double EvaluateTime(double t  ///< time
      )
      {
        double dummy[3] = {0.0};

#ifdef DEBUG
        double dummy2[3] = {123.456};
        if (fabs(Evaluate(0, dummy, t) - Evaluate(0, dummy2, t)) > 1.0e-14)
          dserror("You evaluate a FUNCT solely by time even if it dependents on x,y or z!");
#endif

        return Evaluate(0, dummy, t);
      }


      /// Evaluate first spatial derivatives of time and space dependent FUNCT
      virtual std::vector<double> EvaluateSpatialDerivative(
          const int index,  ///< component of function
          const double* x,  ///< coordinates
          const double t    ///< time
      )
      {
        dserror("The evaluation of the derivative is not implemented for this function");
        std::vector<double> emptyvector;
        return emptyvector;
      };

      /// Evaluate first or second time derivative of time and space dependent FUNCT
      virtual std::vector<double> EvaluateTimeDerivative(
          const int index,    ///< component of function
          const double* x,    ///< coordinates
          const double t,     ///< time
          const unsigned deg  ///< degree of maximal derivative
      )
      {
        dserror("The evaluation of the time derivative is not implemented for this function");
        std::vector<double> emptyvector;
        return emptyvector;
      };


      /// Evaluate first or second time derivative of time dependent FUNCT
      std::vector<double> EvaluateTimeDerivative(const double t,  ///< time
          const unsigned deg                                      ///< degree of maximal derivative
      )
      {
        double dummy[3] = {0.0};

#ifdef DEBUG
        std::vector<double> res1 = EvaluateTimeDerivative(0, dummy, t, deg);
        double dummy2[3] = {123.456};
        std::vector<double> res2 = EvaluateTimeDerivative(0, dummy2, t, deg);
        for (unsigned int i = 0; i < deg; i++)
        {
          if (fabs(res1[deg] - res2[deg]) > 1.0e-14)
            dserror(
                "You evaluate the time derivative of a FUNCT solely by time even if it dependents "
                "on x,y or z!");
        }
#endif

        return EvaluateTimeDerivative(0, dummy, t, deg);
      };


      /// Return number of components of FUNCT
      virtual int NumberComponents() { return 0; }
    };



    class ExprFunction : public Function
    {
     public:
      ExprFunction();

      virtual ~ExprFunction();

      /// add an expression to the function
      virtual void AddExpr(
          std::string buf, std::vector<std::vector<Teuchos::RCP<FunctionVariable>>> variables);

      /// evaluate the function at given space and time
      virtual double Evaluate(const int index, const double* x, double t);

      /// evaluate the first derivative of the function at given space and time
      virtual std::vector<double> EvaluateSpatialDerivative(
          const int index, const double* x, const double t);

      /// evaluate the 1st or 2nd time derivative of the function at given space and time
      virtual std::vector<double> EvaluateTimeDerivative(
          const int index, const double* x, const double t, const unsigned deg);

      /// return the number of components
      virtual int NumberComponents() { return (expr_.size()); }

      /// check if it is a variable
      bool IsVariable(const int index, const std::string& varname) const;

      /// add a variable to the function
      void AddVariable(const int index, const std::string& varname, double varvalue);

      /// pars the expressions
      void ParseExpressions();

     protected:
      /// dimension of the problem
      int dim_;

      /// vector of parsed expressions
      std::vector<Teuchos::RCP<DRT::PARSER::Parser<double>>> expr_;

      /// vector of parsed 1st derivatives
      std::vector<Teuchos::RCP<DRT::PARSER::Parser<Sacado::Fad::DFad<double>>>> exprd_;

      /// vector of parsed 2nd derivatives
      std::vector<Teuchos::RCP<DRT::PARSER::Parser<Sacado::Fad::DFad<Sacado::Fad::DFad<double>>>>>
          exprdd_;

      /// vector of the function variables and all their definitions
      std::vector<std::vector<Teuchos::RCP<FunctionVariable>>> variables_;

     private:
      bool isparsed_;
    };



    /// class that manages all defined spatial functions
    class FunctionManager
    {
     public:
      FunctionManager() {}

      Teuchos::RCP<DRT::INPUT::Lines> ValidFunctionLines();

      /// read the baci input file and set up all functions
      void ReadInput(DRT::INPUT::DatFileReader& reader);

      /// return a specified function
      Function& Funct(int num);

     private:
      /// no copying
      FunctionManager(const FunctionManager&);

      /// no copying
      FunctionManager& operator=(const FunctionManager&);

      /// all functions defined. The functions may be vector valued!
      std::vector<Teuchos::RCP<Function>> functions_;
    };


    /// spatial function based on parsed expression
    class VariableExprFunction : public ExprFunction
    {
     public:
      /*!

      \brief Default constructor creating empty object. Expressions are
             added with add function

      */
      VariableExprFunction();

      /*!

      \brief clean up parse tree

      */
      virtual ~VariableExprFunction();

      /*!

      \brief add expression to an existing ExprFunction in order to extend
             it to a vector-valued spatial function.

             Every call to AddExpr adds one more component to the
             vector-valued function.

      \param buf (i) (c-string) expression to be parsed during evaluation of this component
      \param constants   (i) vector containing constants defined by a pair (name and value)

      */
      virtual void AddExpr(std::string buf, std::vector<std::pair<std::string, double>> constants);

      /*!

      \brief evaluate function at given time and position

      \param index (i) For vector-valued functions, index defines the
                       function-component which should be evaluated
                       For scalar functions, index is always set to 0
      \param t     (i) The point in time in which the
                       function will be evaluated
      \param x     (i) The point in 3-dimensional space in which the
                       function will be evaluated

      */
      virtual double Evaluate(const int index, const double* x, const double t);

      /*!

      \brief evaluate function for a given set of variables

      \param index    (i)  For vector-valued functions, index defines the
                           function-component which should be evaluated
      \param variables (i) A vector containing a pair (variablename, value) for each variable

      */
      virtual double Evaluate(
          const int index, const std::vector<std::pair<std::string, double>>& variables);

      /*!

      \brief evaluate function for a given set of variables

      \param index    (i)  For vector-valued functions, index defines the
                           function-component which should be evaluated
      \param variables (i) A vector containing a pair (variablename, value) for each variable
      \param constants (i) A vector containing a pair (variablename, value) for each constant

      */
      virtual double Evaluate(const int index,
          const std::vector<std::pair<std::string, double>>& variables,
          const std::vector<std::pair<std::string, double>>& constants);

      /*!

      \brief evaluate derivatives function at given position in space

      \param index (i) For vector-valued functions, index defines the
                       function-component which should be evaluated
                       For scalar functions, index is always set to 0
      \param x     (i) The point in 3-dimensional space in which the
                       function will be evaluated
      \param t     (i) Absolute time in which the
                       function will be evaluated

      */
      virtual std::vector<double> EvaluateSpatialDerivative(
          const int index, const double* x, const double t);

      /*!

      \brief  at given position in space for a given set of variables

      \param index    (i)  For vector-valued functions, index defines the
                           function-component which should be evaluated
      \param variables (i) A vector containing a pair (variablename, value) for each variable

      */
      virtual std::vector<double> EvaluateDerivative(
          const int index, const std::vector<std::pair<std::string, double>>& variables);

      /*!

      \brief  at given position in space for a given set of variables and constants

      \param index    (i)  For vector-valued functions, index defines the
                           function-component which should be evaluated
      \param variables (i) A vector containing a pair (variablename, value) for each variable
      \param constants (i) A vector containing a pair (variablename, value) for each constant

      */
      virtual std::vector<double> EvaluateDerivative(int index,
          const std::vector<std::pair<std::string, double>>& variables,
          const std::vector<std::pair<std::string, double>>& constants);

      /*!
      \brief  check if a given name is a variable

      \param index    (i)  For vector-valued functions, index defines the
                           function-component which should be evaluated
      \param varname  (i)  Variable name to be checked

      */
      virtual bool IsVariable(const int index, const std::string& varname) const;

      /*!
      \brief  add a variable to the parser object

      \param index    (i)  For vector-valued functions, index defines the
                           function-component which should be evaluated
      \param varname  (i)  Variable name

      \param varvalue (i)  Value of the variable

      */
      virtual void AddVariable(const int index, const std::string& varname, double varvalue);

      /*!
      \brief  parse the underlying expression
      */
      virtual void ParseExpressions();

     private:
      //! flag indicating whether expression was parsed
      bool isparsed_;
    };

<<<<<<< HEAD
=======

    /// special implementation for controlled rotations
    class ControlledRotationFunction : public Function
    {
     public:
      /// ctor
      ControlledRotationFunction(std::string fileName, std::string type, double origin_x,
          double origin_y, double origin_z);

      /// evaluate function at given position in space
      double Evaluate(const int index, const double* x, double t);

     private:
      /// Condition type: STRUCTURE=1, FLUID=2
      int type_;

      /// Origin, about which the rotation shall be performed
      LINALG::Matrix<3, 1> origin_;

      /// Time of previous time step (at t-deltaT)
      double timeOld_;

      /// Number of maneuver cells (variables)
      const int NUMMANEUVERCELLS_;

      /// Number of maneuvers
      int numManeuvers_;

      /// Double Vector containing maneuver information (t, omegaDot_x_B, omegaDot_y_B,
      /// omegaDot_z_B)
      std::vector<double> maneuvers_;

      /// Previous angular acceleration (at t-deltaT)
      LINALG::Matrix<3, 1> omegaDotOld_B_;

      /// Current angular rate (at t)
      LINALG::Matrix<3, 1> omega_B_;

      /// Satellite's current attitude trafo matrix from B- to I-system (at t)
      LINALG::Matrix<3, 3> satAtt_dcm_IB_;

      /// Satellite's current attitude quaternion from B- to I-system (at t)
      LINALG::Matrix<4, 1> satAtt_q_IB_;
    };

    /// special implementation for acceleration profiles
    class AccelerationProfileFunction : public Function
    {
     public:
      /// ctor
      AccelerationProfileFunction(std::string fileName);

      /// evaluate function at given position in space
      double Evaluate(const int index, const double* x, double t);

     private:
      /// Time of previous time step (at t-deltaT)
      double timeOld_;

      /// Number of cells (variables) (time + 3-dim acc = 4)
      const int NUMACCELERATIONCELLS_;

      /// Number of acceleration rows
      int numAccelerations_;

      /// Double Vector containing acceleration information (t, acc_x_B, acc_y_B, acc_z_B)
      std::vector<double> accelerations_;

      /// Current acceleration (at t)
      LINALG::Matrix<3, 1> acc_B_;
    };

    /**
     * @brief special implementation of a 1D polynomial function
     *
     * This class defines a generic polynomial that that takes on argument. The polynomial can be
     * evaluated and the first derivative is also provided.
     *
     * This class does circumvent using automatic differentiation and may be used in
     * performance-sensitive applications (e.g. operations on Gauss-point level).
     * In particular, evaluating the derivative is faster for this function compared to
     * a VariableExprFunction representing the same polynomial.
     */
    class FastPolynomialFunction : public Function
    {
     public:
      /**
       * ctor
       *
       * @param coefficients the coefficients of the monomials in ascending order
       */
      FastPolynomialFunction(std::vector<double>* coefficients);

      /**
       * @brief Evaluate the polynomial.
       *
       * This is the only supported evaluation call for this class
       *
       * @param argument point to evaluate
       * @return value of the polynomial at `argument`
       */
      double Evaluate(const double argument) const;

      /**
       * Evaluate first derivative of polynomial.
       *
       * @param argument point to evaluate
       * @return value of first derivative of polynomial at `argument`
       */
      double EvaluateDerivative(const double argument) const;

      /*!
      \brief evaluate function at given time and position

      \param index (i) For vector-valued functions, index defines the
                       function-component which should be evaluated
                       For scalar functions, index is always set to 0
      \param t     (i) The point in time in which the
                       function will be evaluated
      \param x     (i) The point in 3-dimensional space in which the
                       function will be evaluated
      \throws dserror
      */
      virtual double Evaluate(const int index, const double* x, double t)
      {
        dserror("FastPolynomialFunction does not support this call.");
        return 0;
      }

     private:
      ///! internal polynomial representation
      const DRT::UTILS::Polynomial* const mypoly_;
    };

>>>>>>> 771cd724
  }  // namespace UTILS

}  // namespace DRT


void PrintFunctionDatHeader();


#endif<|MERGE_RESOLUTION|>--- conflicted
+++ resolved
@@ -382,143 +382,6 @@
       bool isparsed_;
     };
 
-<<<<<<< HEAD
-=======
-
-    /// special implementation for controlled rotations
-    class ControlledRotationFunction : public Function
-    {
-     public:
-      /// ctor
-      ControlledRotationFunction(std::string fileName, std::string type, double origin_x,
-          double origin_y, double origin_z);
-
-      /// evaluate function at given position in space
-      double Evaluate(const int index, const double* x, double t);
-
-     private:
-      /// Condition type: STRUCTURE=1, FLUID=2
-      int type_;
-
-      /// Origin, about which the rotation shall be performed
-      LINALG::Matrix<3, 1> origin_;
-
-      /// Time of previous time step (at t-deltaT)
-      double timeOld_;
-
-      /// Number of maneuver cells (variables)
-      const int NUMMANEUVERCELLS_;
-
-      /// Number of maneuvers
-      int numManeuvers_;
-
-      /// Double Vector containing maneuver information (t, omegaDot_x_B, omegaDot_y_B,
-      /// omegaDot_z_B)
-      std::vector<double> maneuvers_;
-
-      /// Previous angular acceleration (at t-deltaT)
-      LINALG::Matrix<3, 1> omegaDotOld_B_;
-
-      /// Current angular rate (at t)
-      LINALG::Matrix<3, 1> omega_B_;
-
-      /// Satellite's current attitude trafo matrix from B- to I-system (at t)
-      LINALG::Matrix<3, 3> satAtt_dcm_IB_;
-
-      /// Satellite's current attitude quaternion from B- to I-system (at t)
-      LINALG::Matrix<4, 1> satAtt_q_IB_;
-    };
-
-    /// special implementation for acceleration profiles
-    class AccelerationProfileFunction : public Function
-    {
-     public:
-      /// ctor
-      AccelerationProfileFunction(std::string fileName);
-
-      /// evaluate function at given position in space
-      double Evaluate(const int index, const double* x, double t);
-
-     private:
-      /// Time of previous time step (at t-deltaT)
-      double timeOld_;
-
-      /// Number of cells (variables) (time + 3-dim acc = 4)
-      const int NUMACCELERATIONCELLS_;
-
-      /// Number of acceleration rows
-      int numAccelerations_;
-
-      /// Double Vector containing acceleration information (t, acc_x_B, acc_y_B, acc_z_B)
-      std::vector<double> accelerations_;
-
-      /// Current acceleration (at t)
-      LINALG::Matrix<3, 1> acc_B_;
-    };
-
-    /**
-     * @brief special implementation of a 1D polynomial function
-     *
-     * This class defines a generic polynomial that that takes on argument. The polynomial can be
-     * evaluated and the first derivative is also provided.
-     *
-     * This class does circumvent using automatic differentiation and may be used in
-     * performance-sensitive applications (e.g. operations on Gauss-point level).
-     * In particular, evaluating the derivative is faster for this function compared to
-     * a VariableExprFunction representing the same polynomial.
-     */
-    class FastPolynomialFunction : public Function
-    {
-     public:
-      /**
-       * ctor
-       *
-       * @param coefficients the coefficients of the monomials in ascending order
-       */
-      FastPolynomialFunction(std::vector<double>* coefficients);
-
-      /**
-       * @brief Evaluate the polynomial.
-       *
-       * This is the only supported evaluation call for this class
-       *
-       * @param argument point to evaluate
-       * @return value of the polynomial at `argument`
-       */
-      double Evaluate(const double argument) const;
-
-      /**
-       * Evaluate first derivative of polynomial.
-       *
-       * @param argument point to evaluate
-       * @return value of first derivative of polynomial at `argument`
-       */
-      double EvaluateDerivative(const double argument) const;
-
-      /*!
-      \brief evaluate function at given time and position
-
-      \param index (i) For vector-valued functions, index defines the
-                       function-component which should be evaluated
-                       For scalar functions, index is always set to 0
-      \param t     (i) The point in time in which the
-                       function will be evaluated
-      \param x     (i) The point in 3-dimensional space in which the
-                       function will be evaluated
-      \throws dserror
-      */
-      virtual double Evaluate(const int index, const double* x, double t)
-      {
-        dserror("FastPolynomialFunction does not support this call.");
-        return 0;
-      }
-
-     private:
-      ///! internal polynomial representation
-      const DRT::UTILS::Polynomial* const mypoly_;
-    };
-
->>>>>>> 771cd724
   }  // namespace UTILS
 
 }  // namespace DRT
