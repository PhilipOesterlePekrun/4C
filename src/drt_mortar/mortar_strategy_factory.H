/*---------------------------------------------------------------------*/
/*!
\file mortar_strategy_factory.H

\brief Base class for the CONTACT/MESHTYING factories.

<<<<<<< HEAD
\level 3

\maintainer Matthias Mayr
=======
\level 2
>>>>>>> 3e1eabfe

\maintainer Matthias Mayr
*/
/*---------------------------------------------------------------------*/
#ifndef SRC_DRT_MORTAR_MORTAR_STRATEGY_FACTORY_H_
#define SRC_DRT_MORTAR_MORTAR_STRATEGY_FACTORY_H_

#include "../drt_inpar/inpar_contact.H"

#include <Teuchos_RCP.hpp>

// forward declarations
class Epetra_Comm;
class Epetra_Vector;

namespace DRT
{
  class DiscretizationInterface;
  class Element;
  class Node;
}  // namespace DRT

namespace IO
{
  class DiscretizationReader;
  class DiscretizationWriter;
}  // namespace IO

namespace STR
{
  namespace TIMINT
  {
    class BaseDataGlobalState;
  }  // namespace TIMINT
}  // namespace STR

namespace MORTAR
{
  class MortarElement;
  class MortarInterface;
  class MortarNode;
  class StrategyBase;

  namespace STRATEGY
  {
    /*! \brief Base class for mortar meshtying/contact factories
     *
     */
    class Factory
    {
     public:
      //! constructor
      Factory();

      //! destructor
      virtual ~Factory(){};

      //! initialization of class variables
      void Init(const Teuchos::RCP<STR::TIMINT::BaseDataGlobalState>& gstate_ptr);
      void Init(Teuchos::RCP<DRT::DiscretizationInterface> dis);

      /*! \brief Setup of class variables
       *
       * \note Since this is an abstract class, the setup flag stays false. It has to be set by
       * the Setup routing of the derived class.
       */
      void Setup();

      /*! \brief print strategy banner
       *
       *  \param[in] soltype contact solving strategy type
       */
      static void PrintStrategyBanner(const enum INPAR::CONTACT::SolvingStrategy soltype);

      /*! \brief Create the desired search tree object
       *
       * We loop over all \c interfaces and build the search tree for every interface.
       *
       * @param[in] interfaces All meshtying interfaces
       */
      void BuildSearchTree(
          const std::vector<Teuchos::RCP<MORTAR::MortarInterface>>& interfaces) const;

      /*! \brief Check the problem dimension
       *
       * Mortar meshtying/contact problems are implemented for 2D and 3D only.
       * Throw an error in case of any other spatial dimension.
       */
      void CheckDimension() const;

     protected:
      /*! \brief Set #issetup_ flag with user-given value
       *
       * @param[in] issetup Setup flag (default = true)
       */
      inline void SetIsSetup(const bool issetup = true) { issetup_ = issetup; };

      //! Returns true, if Init() has been called
      inline const bool& IsInit() const { return isinit_; };

      //! Returns true, if Setup() has been called
      inline const bool& IsSetup() const { return issetup_; };

      //! Checks, if Init() and Setup() have been called
      void CheckInitSetup() const;

      //! Checks if Init() has been called
      void CheckInit() const;

      //! @name NURBS related stuff
      //!@{

      /*! \brief Prepare mortar element for NURBS case
       *
       *  Stores knot vector, zerosized information and normal factor
       *
       *  \author Farah */
      void PrepareNURBSElement(const DRT::DiscretizationInterface& discret,
          Teuchos::RCP<DRT::Element> ele, Teuchos::RCP<MORTAR::MortarElement> cele) const;

      /*! \brief Prepare mortar node for NURBS case
       *
       *  Stores control point weight
       *
       *  \author Farah */
      void PrepareNURBSNode(const DRT::Node* node, Teuchos::RCP<MORTAR::MortarNode> mnode) const;

      //!@}

      //! @name Accessors
      //!@{

      //! Returns the global state data container (read-only, do not change this!!!)
      const STR::TIMINT::BaseDataGlobalState& GState() const;

      //! Returns the (structural) discretization
      DRT::DiscretizationInterface& Discret();
      const DRT::DiscretizationInterface& Discret() const;

      //! returns a reference to a copy of the structural communicator
      Epetra_Comm& Comm();
      const Epetra_Comm& Comm() const;
      Teuchos::RCP<Epetra_Comm> CommPtr();
      Teuchos::RCP<const Epetra_Comm> CommPtr() const;

      //! returns the problem dimension
      const int& Dim() const;

      //!@}

      //! pointer to the structural problem discretization
      Teuchos::RCP<DRT::DiscretizationInterface> discret_ptr_;

     private:
      //! @name Status flags
      //!@{

      //! init flag
      bool isinit_;

      //! setup flag
      bool issetup_;

      //!@}

      //! pointer to the structural global state data container
      Teuchos::RCP<STR::TIMINT::BaseDataGlobalState> gstate_ptr_;

      //! pointer to a COPY of the structural communicator
      Teuchos::RCP<Epetra_Comm> comm_ptr_;

      int dim_;
    };  // namespace STRATEGY
  }     // namespace STRATEGY
}  // namespace MORTAR

#endif /* SRC_DRT_MORTAR_MORTAR_STRATEGY_FACTORY_H_ */<|MERGE_RESOLUTION|>--- conflicted
+++ resolved
@@ -4,13 +4,7 @@
 
 \brief Base class for the CONTACT/MESHTYING factories.
 
-<<<<<<< HEAD
-\level 3
-
-\maintainer Matthias Mayr
-=======
 \level 2
->>>>>>> 3e1eabfe
 
 \maintainer Matthias Mayr
 */
